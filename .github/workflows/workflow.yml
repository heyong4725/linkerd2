--- conflicted
+++ resolved
@@ -335,7 +335,7 @@
   kind_integration_github:
     strategy:
       matrix:
-        integration_test: [deep, upgrade, helm, custom_domain, external_issuer]
+        integration_test: [deep, upgrade, helm, helm_upgrade, custom_domain, external_issuer]
     needs: [docker_build]
     name: GitHub int. tests (${{ matrix.integration_test }})
     if: github.event_name == 'pull_request' && github.event.pull_request.head.repo.fork
@@ -384,13 +384,8 @@
     strategy:
       fail-fast: false # always attempt to cleanup all clusters
       matrix:
-<<<<<<< HEAD
-        integration_test: [deep, upgrade, helm, custom_domain, external_issuer]
+        integration_test: [deep, upgrade, helm, helm_upgrade, custom_domain, external_issuer]
     needs: [kind_integration_host]
-=======
-        integration_test: [deep, upgrade, helm, helm_upgrade, custom_domain, external_issuer]
-    needs: [kind_integration]
->>>>>>> 9f4aa278
     name: Cluster cleanup (${{ matrix.integration_test }})
     if: always() && (github.event_name != 'pull_request' || !github.event.pull_request.head.repo.fork)
     runs-on: ubuntu-18.04
